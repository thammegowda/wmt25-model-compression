#!/usr/bin/env python
#
# 2025-05-09: Initial version by TG Gowda
#
"""
This is a sample script to demo a model compression pipeline.
Participants are expected to implement their own compression pipeline,
    which should produce an output model directory with run script.
Organizers would be using the output directory of this script to run the evaluation
"""

import argparse
from pathlib import Path

from transformers import AutoModelForCausalLM, AutoTokenizer, BitsAndBytesConfig

from modelzip.config import LOG


def compress_model(model_dir: Path, output_dir: Path, approach="bnb-8bit"):

    flag_file = output_dir / "._OK"
    if flag_file.exists():
        LOG.info(f"Model {output_dir} already exists; skipping")
        return
    loader_args = dict(local_files_only=True)
    tokenizer = AutoTokenizer.from_pretrained(model_dir, **loader_args)
    loader_args["device_map"] = "auto"
    qargs = {}
    if approach == "bnb-8bit":
        qargs["load_in_8bit"] = True
    elif approach == "bnb-4bit":
        qargs["load_in_4bit"] = True
    else:
        raise ValueError(f"Unknown approach {approach}")

<<<<<<< HEAD
        # Set the quantization config
        loader_args["quantization_config"] = BitsAndBytesConfig(**qargs)
        LOG.info(f"Loading model {model_dir}; approach: {approach}")
        model = AutoModelForCausalLM.from_pretrained(model_dir, **loader_args)
        output_dir.mkdir(parents=True, exist_ok=True)
        tokenizer.save_pretrained(output_dir)
        model.save_pretrained(output_dir)
        # copy run.py
        copy_files = ["run.py", "run.sh"]
        for file in copy_files:
            src_file = model_dir / file
            dst_file = output_dir / file
            if src_file.exists():
                dst_file.write_text(src_file.read_text())
            else:
                LOG.warning(f"{file} not found in {model_dir}; skipping")

        flag_file.touch()
        LOG.info(f"Saved {model_dir.name} with {approach} at {output_dir}")
=======
    # Set the quantization config
    loader_args["quantization_config"] = BitsAndBytesConfig(**qargs)
    LOG.info(f"Loading model {model_dir}; approach: {approach}")
    model = AutoModelForCausalLM.from_pretrained(model_dir, **loader_args)
    output_dir.mkdir(parents=True, exist_ok=True)
    tokenizer.save_pretrained(output_dir)
    model.save_pretrained(output_dir)
    # copy run.py
    src_run = model_dir / "run.py"
    dst_run = output_dir / "run.py"
    if src_run.exists():
        dst_run.write_text(src_run.read_text())
    else:
        LOG.warning(f"run.py not found in {model_dir}; skipping")
    flag_file.touch()
    LOG.info(f"Saved {model_dir.name} with {approach} at {output_dir}")
>>>>>>> ef7a5566


def main():
    parser = argparse.ArgumentParser(description="Download and compress models for WMT25")
    parser.add_argument(
        "-m",
        "--model",
        type=Path,
        help="Path to base model directory",
        default="./workdir/models/aya-expanse-8b-base",
    )
    args = parser.parse_args()
    model_dir = args.model
    for approach in ["bnb-8bit", "bnb-4bit"]:
        name = model_dir.name.replace("-base", "") + f"-{approach}"
        output_dir = model_dir.with_name(name)
        compress_model(model_dir=model_dir, output_dir=output_dir, approach=approach)


if __name__ == "__main__":
    main()<|MERGE_RESOLUTION|>--- conflicted
+++ resolved
@@ -34,27 +34,6 @@
     else:
         raise ValueError(f"Unknown approach {approach}")
 
-<<<<<<< HEAD
-        # Set the quantization config
-        loader_args["quantization_config"] = BitsAndBytesConfig(**qargs)
-        LOG.info(f"Loading model {model_dir}; approach: {approach}")
-        model = AutoModelForCausalLM.from_pretrained(model_dir, **loader_args)
-        output_dir.mkdir(parents=True, exist_ok=True)
-        tokenizer.save_pretrained(output_dir)
-        model.save_pretrained(output_dir)
-        # copy run.py
-        copy_files = ["run.py", "run.sh"]
-        for file in copy_files:
-            src_file = model_dir / file
-            dst_file = output_dir / file
-            if src_file.exists():
-                dst_file.write_text(src_file.read_text())
-            else:
-                LOG.warning(f"{file} not found in {model_dir}; skipping")
-
-        flag_file.touch()
-        LOG.info(f"Saved {model_dir.name} with {approach} at {output_dir}")
-=======
     # Set the quantization config
     loader_args["quantization_config"] = BitsAndBytesConfig(**qargs)
     LOG.info(f"Loading model {model_dir}; approach: {approach}")
@@ -63,15 +42,17 @@
     tokenizer.save_pretrained(output_dir)
     model.save_pretrained(output_dir)
     # copy run.py
-    src_run = model_dir / "run.py"
-    dst_run = output_dir / "run.py"
-    if src_run.exists():
-        dst_run.write_text(src_run.read_text())
-    else:
-        LOG.warning(f"run.py not found in {model_dir}; skipping")
+    copy_files = ["run.py", "run.sh"]
+    for file in copy_files:
+        src_file = model_dir / file
+        dst_file = output_dir / file
+        if src_file.exists():
+            dst_file.write_text(src_file.read_text())
+        else:
+            LOG.warning(f"{file} not found in {model_dir}; skipping")
+
     flag_file.touch()
     LOG.info(f"Saved {model_dir.name} with {approach} at {output_dir}")
->>>>>>> ef7a5566
 
 
 def main():
